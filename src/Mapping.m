--- conflicted
+++ resolved
@@ -375,7 +375,6 @@
         end
 
     end
-<<<<<<< HEAD
 end
 
 function bf = prepare_for_printing(spec)
@@ -397,6 +396,4 @@
         bf.extension = '.*';
     end
 
-=======
->>>>>>> 27cbf33f
 end