function sources = identify_sources(varargin)
    %
    % finds the most likely files in the detrivatives that was used to create
    % this file
    %
    % USAGE::
    %
    %   sources = identify_sources(derivatives, map, verbose)
    %
    % :param derivatives: derivatives file whose source to identify
    % :type derivatives: string
    %
    % :param map: a mapping object. See ``Mapping`` class and or function ``default_mapping``
    % :type map: object
    %
    % :param verbose: Defaults to ``true``
    % :type verbose: boolean
    %

    % (C) Copyright 2021 spm_2_bids developers

    % "r" could mean realigned or resliced...
    %     'sr'
    %     'sra'
    %     'wr'
    %     'wra'
    % those will throw warnings

    % TODO adapt in case prefixes have been changed from SPM defaults

    % TODO
    % functional to anatomical coregistration
    % anatomical to functional coregistration

    default_map = Mapping();
    default_map = default_map.default();

    sources = {};

    prefix_based = true;

<<<<<<< HEAD
=======
    deformation_field_needed = false;

>>>>>>> 27cbf33f
    args = inputParser;

    addOptional(args, 'derivatives', pwd, @ischar);
    addOptional(args, 'map', default_map);
    addOptional(args, 'verbose', true, @islogical);

    parse(args, varargin{:});

    derivatives = args.Results.derivatives;
    map = args.Results.map;
    verbose = args.Results.verbose;

    if isempty(derivatives)
        return
    end

<<<<<<< HEAD
    % deal with SPM's funky suffixes
    if endsWith(derivatives, '_seg8.mat')
=======
    if bids.internal.ends_with(derivatives, '_seg8.mat')
>>>>>>> 27cbf33f

        prefix_based = false;

        derivatives = strrep(derivatives, '_seg8.mat', '.nii');

    elseif bids.internal.ends_with(derivatives, '_uw.mat')

        prefix_based = false;

        derivatives = strrep(derivatives, '_uw.mat', '.nii');

    end

    bf = bids.File(derivatives, 'verbose', verbose, 'use_schema', false);

    % unknown suffix
    if ~ismember(bf.suffix, fieldnames(map.cfg.schema.content.objects.suffixes))
        sources{1, 1} = 'TODO';
        return
    end

    % deal with surface data
    if strcmp(bf.extension, '.surf.gii')
        bf.extension = '.nii';
        prefix_based = false;
    end

<<<<<<< HEAD
    % unless this file already contains a derivative entity
    % it needs at least 2 characters for this file
    % to have some provenance in the derivatives
    if length(bf.prefix) == 1 && any(ismember(fieldnames(bf.entities), map.cfg.entity_order))
        bf.prefix = '';
        sources{1, 1} = fullfile(bf.bids_path, bf.filename);
        return
    end

    sources = add_deformation_field(bf, sources, map, verbose);

    % anything prefix based
    if prefix_based

        [status, bf] = update_prefix(bf, map);
=======
            if bids.internal.starts_with(bf.prefix, 's') && ...
                ~bids.internal.starts_with(bf.prefix, 'std_') && ...
                 ~bids.internal.starts_with(bf.prefix, 'segparam_')

                % in case we have "s6" for the fwhm
                if isnan(str2double(bf.prefix(2)))
                    bf.prefix = bf.prefix(2:end);
                else
                    bf.prefix = bf.prefix(3:end);
                end

            elseif bids.internal.starts_with(bf.prefix, 'u') && ...
                   ~bids.internal.starts_with(bf.prefix, 'unwarpparam_')

                bf.prefix = bf.prefix(2:end);

                deformation_field_needed = true;

            elseif bids.internal.starts_with(bf.prefix, 'w')

                bf.prefix = bf.prefix(2:end);
                deformation_field_needed = true;

            elseif bids.internal.starts_with(bf.prefix, 'rp_a')

                bf.prefix = bf.prefix(4:end);

            elseif bids.internal.starts_with(bf.prefix, 'mean')
                % TODO mean may involve several files from the source (across runs
                % and sessions
                %     prefixes = {
                %                 'mean'
                %                 'meanu'
                %                 'meanua'
                %                };
                return
>>>>>>> 27cbf33f

        if status == 0
            return

        elseif status == 1
            sources = 'TODO';
            return

        end

    end

    % call spm_2_bids what is the filename from the previous step
    new_filename = spm_2_bids(bf.filename, map, verbose);

<<<<<<< HEAD
    sources{end + 1, 1} = fullfile(bf.bids_path, new_filename);

end
=======
    sources{1, 1} = fullfile(bf.bids_path, new_filename);

    sources = add_deformation_field(sources, bf, map, verbose, deformation_field_needed);
>>>>>>> 27cbf33f

<|MERGE_RESOLUTION|>--- conflicted
+++ resolved
@@ -39,11 +39,6 @@
 
     prefix_based = true;
 
-<<<<<<< HEAD
-=======
-    deformation_field_needed = false;
-
->>>>>>> 27cbf33f
     args = inputParser;
 
     addOptional(args, 'derivatives', pwd, @ischar);
@@ -60,12 +55,8 @@
         return
     end
 
-<<<<<<< HEAD
     % deal with SPM's funky suffixes
     if endsWith(derivatives, '_seg8.mat')
-=======
-    if bids.internal.ends_with(derivatives, '_seg8.mat')
->>>>>>> 27cbf33f
 
         prefix_based = false;
 
@@ -93,7 +84,6 @@
         prefix_based = false;
     end
 
-<<<<<<< HEAD
     % unless this file already contains a derivative entity
     % it needs at least 2 characters for this file
     % to have some provenance in the derivatives
@@ -109,44 +99,6 @@
     if prefix_based
 
         [status, bf] = update_prefix(bf, map);
-=======
-            if bids.internal.starts_with(bf.prefix, 's') && ...
-                ~bids.internal.starts_with(bf.prefix, 'std_') && ...
-                 ~bids.internal.starts_with(bf.prefix, 'segparam_')
-
-                % in case we have "s6" for the fwhm
-                if isnan(str2double(bf.prefix(2)))
-                    bf.prefix = bf.prefix(2:end);
-                else
-                    bf.prefix = bf.prefix(3:end);
-                end
-
-            elseif bids.internal.starts_with(bf.prefix, 'u') && ...
-                   ~bids.internal.starts_with(bf.prefix, 'unwarpparam_')
-
-                bf.prefix = bf.prefix(2:end);
-
-                deformation_field_needed = true;
-
-            elseif bids.internal.starts_with(bf.prefix, 'w')
-
-                bf.prefix = bf.prefix(2:end);
-                deformation_field_needed = true;
-
-            elseif bids.internal.starts_with(bf.prefix, 'rp_a')
-
-                bf.prefix = bf.prefix(4:end);
-
-            elseif bids.internal.starts_with(bf.prefix, 'mean')
-                % TODO mean may involve several files from the source (across runs
-                % and sessions
-                %     prefixes = {
-                %                 'mean'
-                %                 'meanu'
-                %                 'meanua'
-                %                };
-                return
->>>>>>> 27cbf33f
 
         if status == 0
             return
@@ -162,13 +114,7 @@
     % call spm_2_bids what is the filename from the previous step
     new_filename = spm_2_bids(bf.filename, map, verbose);
 
-<<<<<<< HEAD
     sources{end + 1, 1} = fullfile(bf.bids_path, new_filename);
 
 end
-=======
-    sources{1, 1} = fullfile(bf.bids_path, new_filename);
 
-    sources = add_deformation_field(sources, bf, map, verbose, deformation_field_needed);
->>>>>>> 27cbf33f
-
